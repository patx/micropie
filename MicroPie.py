--- conflicted
+++ resolved
@@ -261,8 +261,7 @@
             pass
 
     def _parse_cookies(self, cookie_header: str) -> Dict[str, str]:
-<<<<<<< HEAD
-=======
+
         """
         Parse the Cookie header and return a dictionary of cookie names and values.
 
@@ -273,7 +272,6 @@
             A dictionary mapping cookie names to their corresponding values.
         """
         cookies: Dict[str, str] = {}
->>>>>>> b760304d
         if not cookie_header:
             return {}
         
