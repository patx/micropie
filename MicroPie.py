"""
MicroPie: A simple Python ultra-micro web framework with ASGI
support. https://patx.github.io/micropie

Copyright Harrison Erd

Redistribution and use in source and binary forms, with or without
modification, are permitted provided that the following conditions are met:

1. Redistributions of source code must retain the above copyright notice,
   this list of conditions and the following disclaimer.

2. Redistributions in binary form must reproduce the above copyright notice,
   this list of conditions and the following disclaimer in the documentation
   and/or other materials provided with the distribution.

3. Neither the name of the copyright holder nor the names of its
   contributors may be used to endorse or promote products derived from this
   software without specific prior written permission.

THIS SOFTWARE IS PROVIDED BY THE COPYRIGHT HOLDERS AND CONTRIBUTORS "AS
IS" AND ANY EXPRESS OR IMPLIED WARRANTIES, INCLUDING, BUT NOT LIMITED TO,
THE IMPLIED WARRANTIES OF MERCHANTABILITY AND FITNESS FOR A PARTICULAR
PURPOSE ARE DISCLAIMED. IN NO EVENT SHALL THE COPYRIGHT HOLDER OR
CONTRIBUTORS BE LIABLE FOR ANY DIRECT, INDIRECT, INCIDENTAL, SPECIAL,
EXEMPLARY, OR CONSEQUENTIAL DAMAGES (INCLUDING, BUT NOT LIMITED TO,
PROCUREMENT OF SUBSTITUTE GOODS OR SERVICES; LOSS OF USE, DATA, OR PROFITS;
OR BUSINESS INTERRUPTION) HOWEVER CAUSED AND ON ANY THEORY OF LIABILITY,
WHETHER IN CONTRACT, STRICT LIABILITY, OR TORT (INCLUDING NEGLIGENCE OR
OTHERWISE) ARISING IN ANY WAY OUT OF THE USE OF THIS SOFTWARE,
EVEN IF ADVISED OF THE POSSIBILITY OF SUCH DAMAGE.
"""

import asyncio
import contextvars
import inspect
import mimetypes
import os
import re
import time
import uuid
from typing import Any, Awaitable, BinaryIO, Callable, Dict, List, Optional, Tuple
from urllib.parse import parse_qs

try:
    from jinja2 import Environment, FileSystemLoader
    JINJA_INSTALLED = True
except ImportError:
    JINJA_INSTALLED = False

try:
    from multipart import PushMultipartParser, MultipartSegment
    MULTIPART_INSTALLED = True
except ImportError:
    MULTIPART_INSTALLED = False

current_request: contextvars.ContextVar[Any] = contextvars.ContextVar("current_request")


class Request:
    """Represents an HTTP request in the MicroPie framework."""

    def __init__(self, scope: Dict[str, Any]) -> None:
        """
        Initialize a new Request instance.

        Args:
            scope: The ASGI scope dictionary for the request.
        """
        self.scope: Dict[str, Any] = scope
        self.method: str = scope["method"]
        self.path_params: List[str] = []
        self.query_params: Dict[str, List[str]] = {}
        self.body_params: Dict[str, List[str]] = {}
        self.session: Dict[str, Any] = {}
        self.files: Dict[str, Any] = {}


class App:
    """ASGI application for handling HTTP requests and WebSocket connections in MicroPie."""
    SESSION_TIMEOUT: int = 8 * 3600

    def __init__(self) -> None:
        """
        Initialize a new App instance.

        If Jinja2 is installed, set up the template environment.
        """
        if JINJA_INSTALLED:
            self.env: Optional[Environment] = Environment(loader=FileSystemLoader("templates"))
        else:
            self.env = None
        self.sessions: Dict[str, Any] = {}

    @property
    def request(self) -> Request:
        """
        Retrieve the current request from the context variable.

        Returns:
            The current Request instance.
        """
        return current_request.get()

    async def __call__(
        self,
        scope: Dict[str, Any],
        receive: Callable[[], Awaitable[Dict[str, Any]]],
        send: Callable[[Dict[str, Any]], Awaitable[None]]
    ) -> None:
        """
        ASGI callable interface for the server.

        Args:
            scope: The ASGI scope dictionary.
            receive: The callable to receive ASGI events.
            send: The callable to send ASGI events.
        """
        await self._asgi_app(scope, receive, send)

    async def _asgi_app(
        self,
        scope: Dict[str, Any],
        receive: Callable[[], Awaitable[Dict[str, Any]]],
        send: Callable[[Dict[str, Any]], Awaitable[None]]
    ) -> None:
        """
        ASGI application entry point for handling HTTP requests.

        Args:
            scope: The ASGI scope dictionary.
            receive: The callable to receive ASGI events.
            send: The callable to send ASGI events.
        """
        if scope["type"] == "http":
            request: Request = Request(scope)
            token = current_request.set(request)
            try:
                method: str = scope["method"]
                path: str = scope["path"].lstrip("/")
                path_parts: List[str] = path.split("/") if path else []
                func_name: str = path_parts[0] if path_parts else "index"

                if func_name.startswith("_"):
                    await self._send_response(send, status_code=404, body="404 Not Found")
                    return

                request.path_params = path_parts[1:] if len(path_parts) > 1 else []
                handler_function: Optional[Callable[..., Any]] = getattr(self, func_name, None)
                if not handler_function:
                    request.path_params = path_parts
                    handler_function = getattr(self, "index", None)
                raw_query: bytes = scope.get("query_string", b"")
                request.query_params = parse_qs(raw_query.decode("utf-8", "ignore"))
                headers_dict: Dict[str, str] = {
                    k.decode("latin-1").lower(): v.decode("latin-1")
                    for k, v in scope.get("headers", [])
                }
                cookies: Dict[str, str] = self._parse_cookies(headers_dict.get("cookie", ""))
                session_id: Optional[str] = cookies.get("session_id")
                if session_id and session_id in self.sessions:
                    request.session = self.sessions[session_id]
                    request.session["last_access"] = time.time()
                else:
                    request.session = {}
                request.body_params = {}
                request.files = {}
                if method in ("POST", "PUT", "PATCH"):
                    body_data: bytearray = bytearray()
                    while True:
                        msg: Dict[str, Any] = await receive()
                        if msg["type"] == "http.request":
                            body_data += msg.get("body", b"")
                            if not msg.get("more_body"):
                                break
                    content_type: str = headers_dict.get("content-type", "")
                    if "multipart/form-data" in content_type:
                        match = re.search(r"boundary=([^;]+)", content_type)
                        if not match:
                            await self._send_response(
                                send,
                                status_code=400,
                                body="400 Bad Request: Boundary not found in Content-Type header"
                            )
                            return
                        boundary: bytes = match.group(1).encode("utf-8")
                        reader: asyncio.StreamReader = asyncio.StreamReader()
                        reader.feed_data(body_data)
                        reader.feed_eof()
                        await self._parse_multipart(reader, boundary)
                    else:
                        body_str: str = body_data.decode("utf-8", "ignore")
                        request.body_params = parse_qs(body_str)
                sig = inspect.signature(handler_function)
                func_args: List[Any] = []
                for param in sig.parameters.values():
                    if request.path_params:
                        func_args.append(request.path_params.pop(0))
                    elif param.name in request.query_params:
                        func_args.append(request.query_params[param.name][0])
                    elif param.name in request.body_params:
                        func_args.append(request.body_params[param.name][0])
                    elif param.name in request.files:
                        func_args.append(request.files[param.name])
                    elif param.name in request.session:
                        func_args.append(request.session[param.name])
                    elif param.default is not param.empty:
                        func_args.append(param.default)
                    else:
                        await self._send_response(
                            send,
                            status_code=400,
                            body=f"400 Bad Request: Missing required parameter '{param.name}'"
                        )
                        return
                if handler_function == getattr(self, "index", None) and not func_args and path:
                    await self._send_response(send, status_code=404, body="404 Not Found")
                    return
                try:
                    if inspect.iscoroutinefunction(handler_function):
                        result: Any = await handler_function(*func_args)
                    else:
                        result = handler_function(*func_args)
                except Exception as e:
                    print(f"Error processing request: {e}")
                    await self._send_response(send, status_code=500, body="500 Internal Server Error")
                    return
                status_code: int = 200
                response_body: Any = result
                extra_headers: List[Tuple[str, str]] = []
                if isinstance(result, tuple):
                    if len(result) == 2:
                        status_code, response_body = result
                    elif len(result) == 3:
                        status_code, response_body, extra_headers = result
                    else:
                        await self._send_response(
                            send,
                            status_code=500,
                            body="500 Internal Server Error: Invalid response tuple"
                        )
                        return
                if request.session:
                    session_id = cookies.get("session_id", str(uuid.uuid4()))
                    self.sessions[session_id] = request.session
                    extra_headers.append(
                        (
                            "Set-Cookie",
                            f"session_id={session_id}; Path=/; HttpOnly; SameSite=Strict"
                        )
                    )
                await self._send_response(
                    send,
                    status_code=status_code,
                    body=response_body,
                    extra_headers=extra_headers
                )
            finally:
                current_request.reset(token)
        else:
            pass

    def _parse_cookies(self, cookie_header: str) -> Dict[str, str]:
        """
        Parse the Cookie header and return a dictionary of cookie names and values.

        Args:
            cookie_header: The raw Cookie header string.

        Returns:
            A dictionary mapping cookie names to their corresponding values.
        """
        cookies: Dict[str, str] = {}
        if not cookie_header:
            return cookies
        for cookie in cookie_header.split(";"):
            if "=" in cookie:
                k, v = cookie.strip().split("=", 1)
                cookies[k] = v
        return cookies

    async def _parse_multipart(self, reader: asyncio.StreamReader, boundary: bytes) -> None:
        """
        Parse multipart/form-data from the given reader using the specified boundary.

        Args:
            reader: An asyncio.StreamReader containing the multipart data.
            boundary: The boundary bytes extracted from the Content-Type header.
        """
        if not MULTIPART_INSTALLED:
            raise ImportError("Multipart form data not supported. Install `multipart` via pip.")
        with PushMultipartParser(boundary) as parser:
            current_field_name: Optional[str] = None
            current_filename: Optional[str] = None
            current_content_type: Optional[str] = None
            current_file: Optional[BinaryIO] = None
            form_value: str = ""
            upload_directory: str = "uploads"
            os.makedirs(upload_directory, exist_ok=True)
            while not parser.closed:
                chunk: bytes = await reader.read(65536)
                for result in parser.parse(chunk):
                    if isinstance(result, MultipartSegment):
                        current_field_name = result.name
                        current_filename = result.filename
                        current_content_type = None
                        form_value = ""
                        for header, value in result.headerlist:
                            if header.lower() == "content-type":
                                current_content_type = value
                        if current_filename:
                            safe_filename: str = f"{uuid.uuid4()}_{current_filename}"
                            file_path: str = os.path.join(upload_directory, safe_filename)
                            current_file = open(file_path, "wb")
                        else:
                            if current_field_name not in self.request.body_params:
                                self.request.body_params[current_field_name] = []
                    elif result:
                        if current_file:
                            current_file.write(result)
                        else:
                            form_value += result.decode("utf-8", "ignore")
                    else:
                        if current_file:
                            current_file.close()
                            current_file = None
                            if current_field_name:
                                self.request.files[current_field_name] = {
                                    "filename": current_filename,
                                    "content_type": current_content_type or "application/octet-stream",
                                    "saved_path": os.path.join(upload_directory, safe_filename),
                                }
                        else:
                            if current_field_name:
                                self.request.body_params[current_field_name].append(form_value)
                        current_field_name = None
                        current_filename = None
                        current_content_type = None
                        form_value = ""

    async def _send_response(
        self,
        send: Callable[[Dict[str, Any]], Awaitable[None]],
        status_code: int,
        body: Any,
        extra_headers: Optional[List[Tuple[str, str]]] = None
    ) -> None:
        """
        Send an HTTP response using the ASGI send callable.

        Args:
            send: The ASGI send callable.
            status_code: The HTTP status code for the response.
            body: The response body, which may be a string, bytes, or generator.
            extra_headers: Optional list of extra header tuples.
        """
        if extra_headers is None:
            extra_headers = []
        status_map: Dict[int, str] = {
            200: "200 OK",
            206: "206 Partial Content",
            302: "302 Found",
            403: "403 Forbidden",
            404: "404 Not Found",
            500: "500 Internal Server Error",
        }
        status_text: str = status_map.get(status_code, f"{status_code} OK")
        sanitized_headers: List[Tuple[str, str]] = []
        for k, v in extra_headers:
            if "\n" in k or "\r" in k or "\n" in v or "\r" in v:
                print(f"Header injection attempt detected: {k}: {v}")
                continue
            sanitized_headers.append((k, v))
        has_content_type: bool = any(h[0].lower() == "content-type" for h in sanitized_headers)
        if not has_content_type:
            sanitized_headers.append(("Content-Type", "text/html; charset=utf-8"))
        await send({
            "type": "http.response.start",
            "status": status_code,
            "headers": [
                (k.encode("latin-1"), v.encode("latin-1")) for k, v in sanitized_headers
            ],
        })
        if hasattr(body, "__aiter__"):
            async for chunk in body:
                if isinstance(chunk, str):
                    chunk = chunk.encode("utf-8")
                await send({
                    "type": "http.response.body",
                    "body": chunk,
                    "more_body": True
                })
            await send({"type": "http.response.body", "body": b"", "more_body": False})
            return
        if hasattr(body, "__iter__") and not isinstance(body, (bytes, str)):
            for chunk in body:
                if isinstance(chunk, str):
                    chunk = chunk.encode("utf-8")
                await send({
                    "type": "http.response.body",
                    "body": chunk,
                    "more_body": True
                })
            await send({"type": "http.response.body", "body": b"", "more_body": False})
            return
        if isinstance(body, str):
            response_body: bytes = body.encode("utf-8")
        elif isinstance(body, bytes):
            response_body = body
        else:
            response_body = str(body).encode("utf-8")
        response_body = body.encode("utf-8") if isinstance(body, str) else body
        await send({
            "type": "http.response.body",
            "body": response_body,
            "more_body": False
        })

    def _cleanup_sessions(self) -> None:
        """
        Clean up expired sessions based on the SESSION_TIMEOUT value.
        """
        now: float = time.time()
        self.sessions = {
            sid: data
            for sid, data in self.sessions.items()
            if data.get("last_access", now) + self.SESSION_TIMEOUT > now
        }

    def _redirect(self, location: str) -> Tuple[int, str]:
<<<<<<< HEAD
        html_content = (
            f"<html><head>"
            f"<meta http-equiv='refresh' content='0;url={location}'>"
            f"</head></html>"
=======
        """
        Generate an HTTP redirect response.

        Args:
            location: The URL to redirect to.

        Returns:
            A tuple containing the HTTP status code and the HTML body.
        """
        return (
            302,
            (
                "<html><head>"
                f"<meta http-equiv='refresh' content='0;url={location}'>"
                "</head></html>"
            ),
>>>>>>> a1a408e1
        )
        return 302, html_content

    async def _render_template(self, name: str, **kwargs: Any) -> str:
        """
        Render a template asynchronously using Jinja2.

        Args:
            name: The name of the template file.
            **kwargs: Additional keyword arguments for the template.

        Returns:
            The rendered template as a string.
        """
        if not JINJA_INSTALLED:
            raise ImportError("`_render_template` not available. Install `jinja2` via pip.")

        def render_sync() -> str:
            assert self.env is not None
            return self.env.get_template(name).render(kwargs)

        return await asyncio.get_event_loop().run_in_executor(None, render_sync)
<|MERGE_RESOLUTION|>--- conflicted
+++ resolved
@@ -428,12 +428,6 @@
         }
 
     def _redirect(self, location: str) -> Tuple[int, str]:
-<<<<<<< HEAD
-        html_content = (
-            f"<html><head>"
-            f"<meta http-equiv='refresh' content='0;url={location}'>"
-            f"</head></html>"
-=======
         """
         Generate an HTTP redirect response.
 
@@ -450,7 +444,6 @@
                 f"<meta http-equiv='refresh' content='0;url={location}'>"
                 "</head></html>"
             ),
->>>>>>> a1a408e1
         )
         return 302, html_content
 
